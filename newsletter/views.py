--- conflicted
+++ resolved
@@ -133,13 +133,6 @@
     before dispatching request.
     """
 
-<<<<<<< HEAD
-    def get_newsletter(
-        self, newsletter_slug=None, newsletter_queryset=None, **kwargs
-    ):
-        """
-        Return the newsletter for the current request.
-=======
     def process_url_data(self, *args, **kwargs):
         """ Subclasses should put url data processing in this method. """
         pass
@@ -148,7 +141,6 @@
         self.process_url_data(*args, **kwargs)
 
         return super(ProcessUrlDataMixin, self).dispatch(*args, **kwargs)
->>>>>>> 379cd157
 
 
 class NewsletterMixin(ProcessUrlDataMixin):
